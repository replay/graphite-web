--- conflicted
+++ resolved
@@ -1479,13 +1479,8 @@
       continue  # Skip this series because it is empty.
 
     perc_val = _getPercentile(s_copy, n)
-<<<<<<< HEAD
-    if perc_val:
-      name = 'nPercentile(%g,%s)' % (n, s_copy.name)
-=======
     if perc_val is not None:
-      name = 'nPercentile(%s, %s)' % (s_copy.name, n)
->>>>>>> 47c3fec9
+      name = 'nPercentile(%s, %g)' % (s_copy.name, n)
       point_count = int((s.end - s.start)/s.step)
       perc_series = TimeSeries(name, s_copy.start, s_copy.end, s_copy.step, [perc_val] * point_count )
       perc_series.pathExpression = name
